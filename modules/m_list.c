--- conflicted
+++ resolved
@@ -165,13 +165,6 @@
   safe_list_channels(source_p, no_masked_channels && lt->show_mask.head != NULL);
 }
 
-<<<<<<< HEAD
-/*
-** mo_list
-**      parv[0] = command
-**      parv[1] = channel
-*/
-=======
 /*! \brief LIST command handler
  *
  * \param source_p Pointer to allocated Client struct from which the message
@@ -183,7 +176,6 @@
  *      - parv[0] = command
  *      - parv[1] = channel name/list options
  */
->>>>>>> 358dee7c
 static int
 m_list(struct Client *source_p, int parc, char *parv[])
 {
