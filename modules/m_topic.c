/*
 *  ircd-hybrid: an advanced, lightweight Internet Relay Chat Daemon (ircd)
 *
 *  Copyright (c) 1997-2014 ircd-hybrid development team
 *
 *  This program is free software; you can redistribute it and/or modify
 *  it under the terms of the GNU General Public License as published by
 *  the Free Software Foundation; either version 2 of the License, or
 *  (at your option) any later version.
 *
 *  This program is distributed in the hope that it will be useful,
 *  but WITHOUT ANY WARRANTY; without even the implied warranty of
 *  MERCHANTABILITY or FITNESS FOR A PARTICULAR PURPOSE.  See the
 *  GNU General Public License for more details.
 *
 *  You should have received a copy of the GNU General Public License
 *  along with this program; if not, write to the Free Software
 *  Foundation, Inc., 59 Temple Place, Suite 330, Boston, MA  02111-1307
 *  USA
 */

/*! \file m_topic.c
 * \brief Includes required functions for processing the TOPIC command.
 * \version $Id$
 */

#include "stdinc.h"
#include "list.h"
#include "channel.h"
#include "channel_mode.h"
#include "client.h"
#include "hash.h"
#include "irc_string.h"
#include "ircd.h"
#include "numeric.h"
#include "send.h"
#include "parse.h"
#include "modules.h"
#include "packet.h"


<<<<<<< HEAD
/* m_topic()
 *  parv[0] = command
 *  parv[1] = channel name
 *  parv[2] = new topic, if setting topic
=======
/*! \brief TOPIC command handler
 *
 * \param source_p Pointer to allocated Client struct from which the message
 *                 originally comes from.  This can be a local or remote client.
 * \param parc     Integer holding the number of supplied arguments.
 * \param parv     Argument vector where parv[0] .. parv[parc-1] are non-NULL
 *                 pointers.
 * \note Valid arguments for this command are:
 *      - parv[0] = command
 *      - parv[1] = channel name
 *      - parv[2] = topic text, if setting topic
>>>>>>> 358dee7c
 */
static int
m_topic(struct Client *source_p, int parc, char *parv[])
{
  struct Channel *chptr = NULL;

  if (EmptyString(parv[1]))
  {
    sendto_one_numeric(source_p, &me, ERR_NEEDMOREPARAMS, "TOPIC");
    return 0;
  }

  if (!IsFloodDone(source_p))
    flood_endgrace(source_p);

  if ((chptr = hash_find_channel(parv[1])) == NULL)
  {
    sendto_one_numeric(source_p, &me, ERR_NOSUCHCHANNEL, parv[1]);
    return 0;
  }

  /* setting topic */
  if (parc > 2)
  {
    const struct Membership *ms = NULL;

    if ((ms = find_channel_link(source_p, chptr)) == NULL)
    {
      sendto_one_numeric(source_p, &me, ERR_NOTONCHANNEL, chptr->chname);
      return 0;
    }

    if (!(chptr->mode.mode & MODE_TOPICLIMIT) ||
        has_member_flags(ms, CHFL_CHANOP|CHFL_HALFOP))
    {
      char topic_info[USERHOST_REPLYLEN];

      snprintf(topic_info, sizeof(topic_info), "%s!%s@%s", source_p->name,
               source_p->username, source_p->host);
      set_channel_topic(chptr, parv[2], topic_info, CurrentTime, 1);

      sendto_server(source_p, NOCAPS, NOCAPS, ":%s TOPIC %s :%s",
                    source_p->id, chptr->chname,
                    chptr->topic);
      sendto_channel_local(ALL_MEMBERS, 0,
                           chptr, ":%s!%s@%s TOPIC %s :%s",
                           source_p->name,
                           source_p->username,
                           source_p->host,
                           chptr->chname, chptr->topic);
    }
    else
      sendto_one_numeric(source_p, &me, ERR_CHANOPRIVSNEEDED, chptr->chname);
  }
  else /* only asking for topic */
  {
    if (!SecretChannel(chptr) || IsMember(source_p, chptr))
    {
      if (chptr->topic[0] == '\0')
        sendto_one_numeric(source_p, &me, RPL_NOTOPIC, chptr->chname);
      else
      {
        sendto_one_numeric(source_p, &me, RPL_TOPIC,
                           chptr->chname, chptr->topic);
        sendto_one_numeric(source_p, &me, RPL_TOPICWHOTIME, chptr->chname,
                           chptr->topic_info,
                           chptr->topic_time);
      }
    }
    else
      sendto_one_numeric(source_p, &me, ERR_NOTONCHANNEL, chptr->chname);
  }

  return 0;
}


/*! \brief TOPIC command handler
 *
 * \param source_p Pointer to allocated Client struct from which the message
 *                 originally comes from.  This can be a local or remote client.
 * \param parc     Integer holding the number of supplied arguments.
 * \param parv     Argument vector where parv[0] .. parv[parc-1] are non-NULL
 *                 pointers.
 * \note Valid arguments for this command are:
 *      - parv[0] = command
 *      - parv[1] = channel name
 *      - parv[2] = topic text
 */
static int
ms_topic(struct Client *source_p, int parc, char *parv[])
{
  struct Channel *chptr = NULL;
  char topic_info[USERHOST_REPLYLEN];

  if (EmptyString(parv[1]))
  {
    sendto_one_numeric(source_p, &me, ERR_NEEDMOREPARAMS, "TOPIC");
    return 0;
  }

  if ((chptr = hash_find_channel(parv[1])) == NULL)
  {
    sendto_one_numeric(source_p, &me, ERR_NOSUCHCHANNEL, parv[1]);
    return 0;
  }

  if (!IsClient(source_p))
    strlcpy(topic_info, source_p->name, sizeof(topic_info));
  else
    snprintf(topic_info, sizeof(topic_info), "%s!%s@%s", source_p->name,
             source_p->username, source_p->host);
  set_channel_topic(chptr, parv[2], topic_info, CurrentTime, 0);

  sendto_server(source_p, NOCAPS, NOCAPS, ":%s TOPIC %s :%s",
                source_p->id, chptr->chname,
                chptr->topic);

  if (!IsClient(source_p))
    sendto_channel_local(ALL_MEMBERS, 0, chptr, ":%s TOPIC %s :%s",
                         source_p->name,
                         chptr->chname, chptr->topic);

  else
    sendto_channel_local(ALL_MEMBERS, 0, chptr, ":%s!%s@%s TOPIC %s :%s",
                         source_p->name,
                         source_p->username,
                         source_p->host,
                         chptr->chname, chptr->topic);
  return 0;
}


static struct Message topic_msgtab =
{
  "TOPIC", 0, 0, 2, MAXPARA, MFLG_SLOW, 0,
  { m_unregistered, m_topic, ms_topic, m_ignore, m_topic, m_ignore }
};

static void
module_init(void)
{
  mod_add_cmd(&topic_msgtab);
}

static void
module_exit(void)
{
  mod_del_cmd(&topic_msgtab);
}

struct module module_entry =
{
  .node    = { NULL, NULL, NULL },
  .name    = NULL,
  .version = "$Revision$",
  .handle  = NULL,
  .modinit = module_init,
  .modexit = module_exit,
  .flags   = 0
};<|MERGE_RESOLUTION|>--- conflicted
+++ resolved
@@ -39,12 +39,6 @@
 #include "packet.h"
 
 
-<<<<<<< HEAD
-/* m_topic()
- *  parv[0] = command
- *  parv[1] = channel name
- *  parv[2] = new topic, if setting topic
-=======
 /*! \brief TOPIC command handler
  *
  * \param source_p Pointer to allocated Client struct from which the message
@@ -56,7 +50,6 @@
  *      - parv[0] = command
  *      - parv[1] = channel name
  *      - parv[2] = topic text, if setting topic
->>>>>>> 358dee7c
  */
 static int
 m_topic(struct Client *source_p, int parc, char *parv[])
