--- conflicted
+++ resolved
@@ -119,10 +119,6 @@
     *(p - 1) = '-';
 }
 
-<<<<<<< HEAD
-/* m_map()
- *      parv[0] = command
-=======
 /*! \brief Sends a network topology map and notifies irc-operators
  *         about the MAP request
  *
@@ -147,7 +143,6 @@
  *                 pointers.
  * \note Valid arguments for this command are:
  *      - parv[0] = command
->>>>>>> 358dee7c
  */
 static int
 m_map(struct Client *source_p, int parc, char *parv[])
@@ -170,10 +165,6 @@
   return 0;
 }
 
-<<<<<<< HEAD
-/* mo_map()
- *      parv[0] = command
-=======
 /*! \brief MAP command handler
  *
  * \param source_p Pointer to allocated Client struct from which the message
@@ -183,7 +174,6 @@
  *                 pointers.
  * \note Valid arguments for this command are:
  *      - parv[0] = command
->>>>>>> 358dee7c
  */
 static int
 mo_map(struct Client *source_p, int parc, char *parv[])
