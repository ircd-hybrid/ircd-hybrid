--- conflicted
+++ resolved
@@ -52,13 +52,6 @@
   motd_send(source_p);
 }
 
-<<<<<<< HEAD
-/*
-** m_motd
-**      parv[0] = command
-**      parv[1] = servername
-*/
-=======
 /*! \brief MOTD command handler
  *
  * \param source_p Pointer to allocated Client struct from which the message
@@ -70,7 +63,6 @@
  *      - parv[0] = command
  *      - parv[1] = nickname/servername
  */
->>>>>>> 358dee7c
 static int
 m_motd(struct Client *source_p, int parc, char *parv[])
 {
@@ -105,15 +97,6 @@
  *      - parv[0] = command
  *      - parv[1] = nickname/servername
  */
-<<<<<<< HEAD
-
-/*
-** mo_motd
-**      parv[0] = command
-**      parv[1] = servername
-*/
-=======
->>>>>>> 358dee7c
 static int
 ms_motd(struct Client *source_p, int parc, char *parv[])
 {
