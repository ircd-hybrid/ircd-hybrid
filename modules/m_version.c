--- conflicted
+++ resolved
@@ -51,12 +51,6 @@
   '\0'
 };
 
-<<<<<<< HEAD
-/*
- * m_version - VERSION command handler
- *      parv[0] = command
- *      parv[1] = remote server
-=======
 /*! \brief VERSION command handler
  *
  * \param source_p Pointer to allocated Client struct from which the message
@@ -67,7 +61,6 @@
  * \note Valid arguments for this command are:
  *      - parv[0] = command
  *      - parv[1] = nickname/servername
->>>>>>> 358dee7c
  */
 static int
 m_version(struct Client *source_p, int parc, char *parv[])
@@ -87,45 +80,12 @@
                     1, parc, parv) != HUNTED_ISME)
       return 0;
 
-<<<<<<< HEAD
-  sendto_one(source_p, form_str(RPL_VERSION), me.name,
-             source_p->name, ircd_version, serno,
-             me.name, serveropts);
+  sendto_one_numeric(source_p, &me, RPL_VERSION, ircd_version, serno,
+                     me.name, serveropts);
   show_isupport(source_p);
   return 0;
 }
 
-/*
- * mo_version - VERSION command handler
- *      parv[0] = command
- *      parv[1] = remote server
- */
-static int
-mo_version(struct Client *client_p, struct Client *source_p,
-           int parc, char *parv[])
-{
-
-  if (hunt_server(client_p, source_p, ":%s VERSION :%s",
-                  1, parc, parv) != HUNTED_ISME)
-    return 0;
-
-  sendto_one(source_p, form_str(RPL_VERSION), me.name,
-             source_p->name, ircd_version, serno,
-             me.name, serveropts);
-=======
-  sendto_one_numeric(source_p, &me, RPL_VERSION, ircd_version, serno,
-                     me.name, serveropts);
->>>>>>> 358dee7c
-  show_isupport(source_p);
-  return 0;
-}
-
-<<<<<<< HEAD
-/*
- * ms_version - VERSION command handler
- *      parv[0] = command
- *      parv[1] = remote server
-=======
 /*! \brief VERSION command handler
  *
  * \param source_p Pointer to allocated Client struct from which the message
@@ -136,7 +96,6 @@
  * \note Valid arguments for this command are:
  *      - parv[0] = command
  *      - parv[1] = nickname/servername
->>>>>>> 358dee7c
  */
 static int
 ms_version(struct Client *source_p, int parc, char *parv[])
