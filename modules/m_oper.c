--- conflicted
+++ resolved
@@ -61,14 +61,6 @@
        source_p->host, reason);
 }
 
-<<<<<<< HEAD
-/*
-** m_oper
-**      parv[0] = command
-**      parv[1] = oper name
-**      parv[2] = oper password
-*/
-=======
 /*! \brief OPER command handler
  *
  * \param source_p Pointer to allocated Client struct from which the message
@@ -81,7 +73,6 @@
  *      - parv[1] = oper name
  *      - parv[2] = oper password
  */
->>>>>>> 358dee7c
 static int
 m_oper(struct Client *source_p, int parc, char *parv[])
 {
@@ -148,14 +139,6 @@
   return 0;
 }
 
-<<<<<<< HEAD
-/*
-** mo_oper
-**      parv[0] = command
-**      parv[1] = oper name
-**      parv[2] = oper password
-*/
-=======
 /*! \brief OPER command handler
  *
  * \param source_p Pointer to allocated Client struct from which the message
@@ -168,7 +151,6 @@
  *      - parv[1] = oper name
  *      - parv[2] = oper password
  */
->>>>>>> 358dee7c
 static int
 mo_oper(struct Client *source_p, int parc, char *parv[])
 {
