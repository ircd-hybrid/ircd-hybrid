--- conflicted
+++ resolved
@@ -462,13 +462,8 @@
  *                 pointers.
  * \note Valid arguments for this command are:
  *      - parv[0] = command
-<<<<<<< HEAD
- *      - parv[1] = username
- *      - parv[2] = hostname
-=======
  *      - parv[1] = user mask
  *      - parv[2] = host mask
->>>>>>> 358dee7c
  *      - parv[3] = reason
  */
 static int
