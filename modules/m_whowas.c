/*
 *  ircd-hybrid: an advanced, lightweight Internet Relay Chat Daemon (ircd)
 *
 *  Copyright (c) 1997-2014 ircd-hybrid development team
 *
 *  This program is free software; you can redistribute it and/or modify
 *  it under the terms of the GNU General Public License as published by
 *  the Free Software Foundation; either version 2 of the License, or
 *  (at your option) any later version.
 *
 *  This program is distributed in the hope that it will be useful,
 *  but WITHOUT ANY WARRANTY; without even the implied warranty of
 *  MERCHANTABILITY or FITNESS FOR A PARTICULAR PURPOSE.  See the
 *  GNU General Public License for more details.
 *
 *  You should have received a copy of the GNU General Public License
 *  along with this program; if not, write to the Free Software
 *  Foundation, Inc., 59 Temple Place, Suite 330, Boston, MA  02111-1307
 *  USA
 */

/*! \file m_whowas.c
 * \brief Includes required functions for processing the WHOWAS command.
 * \version $Id$
 */

#include "stdinc.h"
#include "list.h"
#include "whowas.h"
#include "client.h"
#include "hash.h"
#include "irc_string.h"
#include "ircd.h"
#include "ircd_defs.h"
#include "numeric.h"
#include "misc.h"
#include "server.h"
#include "send.h"
#include "conf.h"
#include "parse.h"
#include "modules.h"


static void
do_whowas(struct Client *source_p, const int parc, char *parv[])
{
  int cur = 0;
  int max = -1;
  const dlink_node *ptr = NULL;

  if (parc > 2 && !EmptyString(parv[2]))
    if ((max = atoi(parv[2])) > 20 && !MyConnect(source_p))
      max = 20;

  DLINK_FOREACH(ptr, WHOWASHASH[strhash(parv[1])].head)
  {
    const struct Whowas *temp = ptr->data;

    if (!irccmp(parv[1], temp->name))
    {
      sendto_one_numeric(source_p, &me, RPL_WHOWASUSER, temp->name,
                         temp->username, temp->hostname,
                         temp->realname);

      if ((temp->shide || ConfigServerHide.hide_servers) && !HasUMode(source_p, UMODE_OPER))
        sendto_one_numeric(source_p, &me, RPL_WHOISSERVER, temp->name,
                           ServerInfo.network_name, myctime(temp->logoff));
      else
        sendto_one_numeric(source_p, &me, RPL_WHOISSERVER, temp->name,
                           temp->servername, myctime(temp->logoff));
      ++cur;
    }

    if (max > 0 && cur >= max)
      break;
  }

  if (!cur)
    sendto_one_numeric(source_p, &me, ERR_WASNOSUCHNICK, parv[1]);

  sendto_one_numeric(source_p, &me, RPL_ENDOFWHOWAS, parv[1]);
}

<<<<<<< HEAD
/*
** m_whowas
**      parv[0] = command
**      parv[1] = nickname queried
*/
=======
/*! \brief WHOWAS command handler
 *
 * \param source_p Pointer to allocated Client struct from which the message
 *                 originally comes from.  This can be a local or remote client.
 * \param parc     Integer holding the number of supplied arguments.
 * \param parv     Argument vector where parv[0] .. parv[parc-1] are non-NULL
 *                 pointers.
 * \note Valid arguments for this command are:
 *      - parv[0] = command
 *      - parv[1] = nickname
 *      - parv[2] = count
 *      - parv[3] = nickname/servername
 */
>>>>>>> 358dee7c
static int
m_whowas(struct Client *source_p, int parc, char *parv[])
{
  static time_t last_used = 0;

  if (parc < 2 || EmptyString(parv[1]))
  {
    sendto_one_numeric(source_p, &me, ERR_NONICKNAMEGIVEN);
    return 0;
  }

  if ((last_used + ConfigFileEntry.pace_wait) > CurrentTime)
  {
    sendto_one_numeric(source_p, &me, RPL_LOAD2HI);
    return 0;
  }

  last_used = CurrentTime;

  if (parc > 3 && !ConfigServerHide.disable_remote_commands)
    if (hunt_server(source_p, ":%s WHOWAS %s %s :%s", 3,
                    parc, parv) != HUNTED_ISME)
      return 0;

  do_whowas(source_p, parc, parv);
  return 0;
}

/*! \brief WHOWAS command handler
 *
 * \param source_p Pointer to allocated Client struct from which the message
 *                 originally comes from.  This can be a local or remote client.
 * \param parc     Integer holding the number of supplied arguments.
 * \param parv     Argument vector where parv[0] .. parv[parc-1] are non-NULL
 *                 pointers.
 * \note Valid arguments for this command are:
 *      - parv[0] = command
 *      - parv[1] = nickname
 *      - parv[2] = count
 *      - parv[3] = nickname/servername
 */
static int
ms_whowas(struct Client *source_p, int parc, char *parv[])
{
  if (parc < 2 || EmptyString(parv[1]))
  {
    sendto_one_numeric(source_p, &me, ERR_NONICKNAMEGIVEN);
    return 0;
  }

  if (parc > 3)
    if (hunt_server(source_p, ":%s WHOWAS %s %s :%s", 3,
                    parc, parv) != HUNTED_ISME)
      return 0;

  do_whowas(source_p, parc, parv);
  return 0;
}

static struct Message whowas_msgtab =
{
  "WHOWAS", 0, 0, 0, MAXPARA, MFLG_SLOW, 0,
  { m_unregistered, m_whowas, ms_whowas, m_ignore, ms_whowas, m_ignore }
};

static void
module_init(void)
{
  mod_add_cmd(&whowas_msgtab);
}

static void
module_exit(void)
{
  mod_del_cmd(&whowas_msgtab);
}

struct module module_entry =
{
  .node    = { NULL, NULL, NULL },
  .name    = NULL,
  .version = "$Revision$",
  .handle  = NULL,
  .modinit = module_init,
  .modexit = module_exit,
  .flags   = 0
};<|MERGE_RESOLUTION|>--- conflicted
+++ resolved
@@ -81,13 +81,6 @@
   sendto_one_numeric(source_p, &me, RPL_ENDOFWHOWAS, parv[1]);
 }
 
-<<<<<<< HEAD
-/*
-** m_whowas
-**      parv[0] = command
-**      parv[1] = nickname queried
-*/
-=======
 /*! \brief WHOWAS command handler
  *
  * \param source_p Pointer to allocated Client struct from which the message
@@ -101,7 +94,6 @@
  *      - parv[2] = count
  *      - parv[3] = nickname/servername
  */
->>>>>>> 358dee7c
 static int
 m_whowas(struct Client *source_p, int parc, char *parv[])
 {
