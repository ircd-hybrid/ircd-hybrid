/*
 *  ircd-hybrid: an advanced, lightweight Internet Relay Chat Daemon (ircd)
 *
 *  Copyright (c) 1997-2014 ircd-hybrid development team
 *
 *  This program is free software; you can redistribute it and/or modify
 *  it under the terms of the GNU General Public License as published by
 *  the Free Software Foundation; either version 2 of the License, or
 *  (at your option) any later version.
 *
 *  This program is distributed in the hope that it will be useful,
 *  but WITHOUT ANY WARRANTY; without even the implied warranty of
 *  MERCHANTABILITY or FITNESS FOR A PARTICULAR PURPOSE.  See the
 *  GNU General Public License for more details.
 *
 *  You should have received a copy of the GNU General Public License
 *  along with this program; if not, write to the Free Software
 *  Foundation, Inc., 59 Temple Place, Suite 330, Boston, MA  02111-1307
 *  USA
 */

/*! \file m_quit.c
 * \brief Includes required functions for processing the QUIT command.
 * \version $Id$
 */

#include "stdinc.h"
#include "client.h"
#include "ircd.h"
#include "irc_string.h"
#include "send.h"
#include "parse.h"
#include "modules.h"
#include "conf.h"


<<<<<<< HEAD
/*
** m_quit
**      parv[0] = command
**      parv[1] = comment
*/
=======
/*! \brief QUIT command handler
 *
 * \param source_p Pointer to allocated Client struct from which the message
 *                 originally comes from.  This can be a local or remote client.
 * \param parc     Integer holding the number of supplied arguments.
 * \param parv     Argument vector where parv[0] .. parv[parc-1] are non-NULL
 *                 pointers.
 * \note Valid arguments for this command are:
 *      - parv[0] = command
 *      - parv[1] = quit message
 */
>>>>>>> 358dee7c
static int
m_quit(struct Client *source_p, int parc, char *parv[])
{
  char reason[KICKLEN + 1] = "Quit: ";

  if (!EmptyString(parv[1]) && (HasUMode(source_p, UMODE_OPER) ||
      (source_p->localClient->firsttime + ConfigFileEntry.anti_spam_exit_message_time)
      < CurrentTime))
    strlcpy(reason + 6, parv[1], sizeof(reason) - 6);

  exit_client(source_p, reason);
  return 0;
}

<<<<<<< HEAD
/*
** ms_quit
**      parv[0] = command
**      parv[1] = comment
*/
=======
/*! \brief QUIT command handler
 *
 * \param source_p Pointer to allocated Client struct from which the message
 *                 originally comes from.  This can be a local or remote client.
 * \param parc     Integer holding the number of supplied arguments.
 * \param parv     Argument vector where parv[0] .. parv[parc-1] are non-NULL
 *                 pointers.
 * \note Valid arguments for this command are:
 *      - parv[0] = command
 *      - parv[1] = quit message
 */
>>>>>>> 358dee7c
static int
ms_quit(struct Client *source_p, int parc, char *parv[])
{
  char reason[KICKLEN + 1] = "";

  if (!EmptyString(parv[1]))
    strlcpy(reason, parv[1], sizeof(reason));

  exit_client(source_p, reason);
  return 0;
}

static struct Message quit_msgtab =
{
  "QUIT", 0, 0, 0, MAXPARA, MFLG_SLOW, 0,
  { m_quit, m_quit, ms_quit, m_ignore, m_quit, m_ignore }
};

static void
module_init(void)
{
  mod_add_cmd(&quit_msgtab);
}

static void
module_exit(void)
{
  mod_del_cmd(&quit_msgtab);
}

struct module module_entry =
{
  .node    = { NULL, NULL, NULL },
  .name    = NULL,
  .version = "$Revision$",
  .handle  = NULL,
  .modinit = module_init,
  .modexit = module_exit,
  .flags   = MODULE_FLAG_CORE
};<|MERGE_RESOLUTION|>--- conflicted
+++ resolved
@@ -34,13 +34,6 @@
 #include "conf.h"
 
 
-<<<<<<< HEAD
-/*
-** m_quit
-**      parv[0] = command
-**      parv[1] = comment
-*/
-=======
 /*! \brief QUIT command handler
  *
  * \param source_p Pointer to allocated Client struct from which the message
@@ -52,7 +45,6 @@
  *      - parv[0] = command
  *      - parv[1] = quit message
  */
->>>>>>> 358dee7c
 static int
 m_quit(struct Client *source_p, int parc, char *parv[])
 {
@@ -67,13 +59,6 @@
   return 0;
 }
 
-<<<<<<< HEAD
-/*
-** ms_quit
-**      parv[0] = command
-**      parv[1] = comment
-*/
-=======
 /*! \brief QUIT command handler
  *
  * \param source_p Pointer to allocated Client struct from which the message
@@ -85,7 +70,6 @@
  *      - parv[0] = command
  *      - parv[1] = quit message
  */
->>>>>>> 358dee7c
 static int
 ms_quit(struct Client *source_p, int parc, char *parv[])
 {
