/*
 *  ircd-hybrid: an advanced, lightweight Internet Relay Chat Daemon (ircd)
 *
 *  Copyright (c) 1997-2014 ircd-hybrid development team
 *
 *  This program is free software; you can redistribute it and/or modify
 *  it under the terms of the GNU General Public License as published by
 *  the Free Software Foundation; either version 2 of the License, or
 *  (at your option) any later version.
 *
 *  This program is distributed in the hope that it will be useful,
 *  but WITHOUT ANY WARRANTY; without even the implied warranty of
 *  MERCHANTABILITY or FITNESS FOR A PARTICULAR PURPOSE.  See the
 *  GNU General Public License for more details.
 *
 *  You should have received a copy of the GNU General Public License
 *  along with this program; if not, write to the Free Software
 *  Foundation, Inc., 59 Temple Place, Suite 330, Boston, MA  02111-1307
 *  USA
 */

/*! \file m_operwall.c
 * \brief Includes required functions for processing the OPERWALL command.
 * \version $Id$
 */

#include "stdinc.h"
#include "client.h"
#include "ircd.h"
#include "irc_string.h"
#include "numeric.h"
#include "send.h"
#include "parse.h"
#include "modules.h"
#include "server.h"


<<<<<<< HEAD
/*
 * mo_operwall - OPERWALL message handler
 *  (write to *all* local opers currently online)
 *      parv[0] = command
 *      parv[1] = message text
=======
/*! \brief OPERWALL command handler
 *
 * \param source_p Pointer to allocated Client struct from which the message
 *                 originally comes from.  This can be a local or remote client.
 * \param parc     Integer holding the number of supplied arguments.
 * \param parv     Argument vector where parv[0] .. parv[parc-1] are non-NULL
 *                 pointers.
 * \note Valid arguments for this command are:
 *      - parv[0] = command
 *      - parv[1] = message text
>>>>>>> 358dee7c
 */
static int
mo_operwall(struct Client *source_p, int parc, char *parv[])
{
  const char *message = parv[1];

  if (!HasOFlag(source_p, OPER_FLAG_OPERWALL))
  {
    sendto_one_numeric(source_p, &me, ERR_NOPRIVS, "operwall");
    return 0;
  }

  if (EmptyString(message))
  {
    sendto_one_numeric(source_p, &me, ERR_NEEDMOREPARAMS, "OPERWALL");
    return 0;
  }

  sendto_server(source_p, NOCAPS, NOCAPS, ":%s OPERWALL :%s",
                source_p->id, message);
  sendto_wallops_flags(UMODE_OPERWALL, source_p, "OPERWALL - %s", message);
  return 0;
}

<<<<<<< HEAD
/*
 * ms_operwall - OPERWALL message handler
 *  (write to *all* local opers currently online)
 *      parv[0] = command
 *      parv[1] = message text
=======
/*! \brief OPERWALL command handler
 *
 * \param source_p Pointer to allocated Client struct from which the message
 *                 originally comes from.  This can be a local or remote client.
 * \param parc     Integer holding the number of supplied arguments.
 * \param parv     Argument vector where parv[0] .. parv[parc-1] are non-NULL
 *                 pointers.
 * \note Valid arguments for this command are:
 *      - parv[0] = command
 *      - parv[1] = message text
>>>>>>> 358dee7c
 */
static int
ms_operwall(struct Client *source_p, int parc, char *parv[])
{
  const char *message = parv[1];

  if (EmptyString(message))
    return 0;

  sendto_server(source_p, NOCAPS, NOCAPS, ":%s OPERWALL :%s",
                source_p->id, message);
  sendto_wallops_flags(UMODE_OPERWALL, source_p, "OPERWALL - %s", message);
  return 0;
}

static struct Message operwall_msgtab =
{
  "OPERWALL", 0, 0, 2, MAXPARA, MFLG_SLOW, 0,
  { m_unregistered, m_not_oper, ms_operwall, m_ignore, mo_operwall, m_ignore }
};

static void
module_init(void)
{
  mod_add_cmd(&operwall_msgtab);
}

static void
module_exit(void)
{
  mod_del_cmd(&operwall_msgtab);
}

struct module module_entry =
{
  .node    = { NULL, NULL, NULL },
  .name    = NULL,
  .version = "$Revision$",
  .handle  = NULL,
  .modinit = module_init,
  .modexit = module_exit,
  .flags   = 0
};<|MERGE_RESOLUTION|>--- conflicted
+++ resolved
@@ -35,13 +35,6 @@
 #include "server.h"
 
 
-<<<<<<< HEAD
-/*
- * mo_operwall - OPERWALL message handler
- *  (write to *all* local opers currently online)
- *      parv[0] = command
- *      parv[1] = message text
-=======
 /*! \brief OPERWALL command handler
  *
  * \param source_p Pointer to allocated Client struct from which the message
@@ -52,7 +45,6 @@
  * \note Valid arguments for this command are:
  *      - parv[0] = command
  *      - parv[1] = message text
->>>>>>> 358dee7c
  */
 static int
 mo_operwall(struct Client *source_p, int parc, char *parv[])
@@ -77,13 +69,6 @@
   return 0;
 }
 
-<<<<<<< HEAD
-/*
- * ms_operwall - OPERWALL message handler
- *  (write to *all* local opers currently online)
- *      parv[0] = command
- *      parv[1] = message text
-=======
 /*! \brief OPERWALL command handler
  *
  * \param source_p Pointer to allocated Client struct from which the message
@@ -94,7 +79,6 @@
  * \note Valid arguments for this command are:
  *      - parv[0] = command
  *      - parv[1] = message text
->>>>>>> 358dee7c
  */
 static int
 ms_operwall(struct Client *source_p, int parc, char *parv[])
